from __future__ import absolute_import
from __future__ import division
from __future__ import print_function
from __future__ import unicode_literals

import os
import json
from io import StringIO

import requests

from . import compat


<<<<<<< HEAD
class Registry(object):
    DEFAULT_REGISTRY_PATH = os.path.join(
        os.path.dirname(os.path.abspath(__file__)),
        'registry'
    )
=======
DEFAULT_CONFIG = {
    'backend': 'https://rawgit.com/dataprotocols/registry/master/registry.csv',
}
>>>>>>> e804a9c4

    DEFAULT_CONFIG = {
        'backend': os.path.join(DEFAULT_REGISTRY_PATH, 'registry.csv'),
    }

    def __init__(self, user_config=None):
        config = user_config or self.DEFAULT_CONFIG
        if os.path.isfile(config['backend']):
            self.REGISTRY_PATH = os.path.dirname(config['backend'])
        self._profiles = self._get_registry_at_endpoint(config['backend'])
        self._profiles_cache = {}

    @property
    def profiles(self):
        '''Return the DataPackage Registry as an array of objects'''
        return self._profiles

    def get(self, profile_id):
        '''Return the profile with the received ID as a dict

        If a local copy of the profile exists, it'll be returned. If not, this
        method will download it from the web.
        '''
        if profile_id not in self._profiles_cache:
            self._profiles_cache[profile_id] = self._get_profile(profile_id)
        return self._profiles_cache[profile_id]

    def _get_profile(self, profile_id):
        '''Return the profile with the received ID as a dict'''
        profile_metadata = [profile for profile in self.profiles
                            if profile['id'] == profile_id]
        if not profile_metadata:
            return
        profile_metadata = profile_metadata[0]

<<<<<<< HEAD
        relative_path = profile_metadata.get('relative_path')
        if relative_path and hasattr(self, 'REGISTRY_PATH'):
            path = os.path.join(self.REGISTRY_PATH, relative_path)
            if os.path.isfile(path):
                return json.load(open(path, 'r'))

        url = profile_metadata.get('schema')
        if url:
            resp = requests.get(url)
            return resp.json()

    def _get_registry_at_endpoint(self, endpoint):
        '''Return an array of objects from a CSV endpoint'''
        if os.path.isfile(endpoint):
            data = open(endpoint, 'r')
        else:
            resp = requests.get(endpoint)
            resp.raise_for_status()

            data = StringIO(resp.text)

        reader = compat.csv_dict_reader(data)

        return [o for o in reader]
=======
def get_registry(user_config=None):
    '''Return the DataPackage Registry as a dict with profiles' ids as keys'''
    config = user_config or DEFAULT_CONFIG

    return dict([(profile['id'], profile)
                 for profile in _get_registry_at_endpoint(config['backend'])])
>>>>>>> e804a9c4
<|MERGE_RESOLUTION|>--- conflicted
+++ resolved
@@ -12,17 +12,11 @@
 from . import compat
 
 
-<<<<<<< HEAD
 class Registry(object):
     DEFAULT_REGISTRY_PATH = os.path.join(
         os.path.dirname(os.path.abspath(__file__)),
         'registry'
     )
-=======
-DEFAULT_CONFIG = {
-    'backend': 'https://rawgit.com/dataprotocols/registry/master/registry.csv',
-}
->>>>>>> e804a9c4
 
     DEFAULT_CONFIG = {
         'backend': os.path.join(DEFAULT_REGISTRY_PATH, 'registry.csv'),
@@ -32,33 +26,30 @@
         config = user_config or self.DEFAULT_CONFIG
         if os.path.isfile(config['backend']):
             self.REGISTRY_PATH = os.path.dirname(config['backend'])
-        self._profiles = self._get_registry_at_endpoint(config['backend'])
-        self._profiles_cache = {}
+        self._registry = self._get_registry_at_endpoint(config['backend'])
+        self._profiles = {}
 
     @property
-    def profiles(self):
-        '''Return the DataPackage Registry as an array of objects'''
-        return self._profiles
+    def available_profiles(self):
+        '''Return the available profiles' metadata as a dict of dicts'''
+        return self._registry
 
     def get(self, profile_id):
         '''Return the profile with the received ID as a dict
 
-        If a local copy of the profile exists, it'll be returned. If not, this
-        method will download it from the web.
+        If a local copy of the profile exists, it'll be returned. If not, it'll
+        be downloaded from the web.
         '''
-        if profile_id not in self._profiles_cache:
-            self._profiles_cache[profile_id] = self._get_profile(profile_id)
-        return self._profiles_cache[profile_id]
+        if profile_id not in self._profiles:
+            self._profiles[profile_id] = self._get_profile(profile_id)
+        return self._profiles[profile_id]
 
     def _get_profile(self, profile_id):
         '''Return the profile with the received ID as a dict'''
-        profile_metadata = [profile for profile in self.profiles
-                            if profile['id'] == profile_id]
+        profile_metadata = self._registry.get(profile_id)
         if not profile_metadata:
             return
-        profile_metadata = profile_metadata[0]
 
-<<<<<<< HEAD
         relative_path = profile_metadata.get('relative_path')
         if relative_path and hasattr(self, 'REGISTRY_PATH'):
             path = os.path.join(self.REGISTRY_PATH, relative_path)
@@ -82,12 +73,4 @@
 
         reader = compat.csv_dict_reader(data)
 
-        return [o for o in reader]
-=======
-def get_registry(user_config=None):
-    '''Return the DataPackage Registry as a dict with profiles' ids as keys'''
-    config = user_config or DEFAULT_CONFIG
-
-    return dict([(profile['id'], profile)
-                 for profile in _get_registry_at_endpoint(config['backend'])])
->>>>>>> e804a9c4
+        return dict([(o['id'], o) for o in reader])