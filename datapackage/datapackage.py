# -*- coding: utf-8 -*-
from __future__ import absolute_import
from __future__ import division
from __future__ import print_function
from __future__ import unicode_literals

# datapackage.py - Load and manage data packages defined by dataprotocols.org
# Copyright (C) 2013 Tryggvi Björgvinsson
#
# This program is free software: you can redistribute it and/or modify
# it under the terms of the GNU General Public License as published by
# the Free Software Foundation, either version 3 of the License, or
# (at your option) any later version.
#
# This program is distributed in the hope that it will be useful,
# but WITHOUT ANY WARRANTY; without even the implied warranty of
# MERCHANTABILITY or FITNESS FOR A PARTICULAR PURPOSE.  See the
# GNU General Public License for more details.
#
# You should have received a copy of the GNU General Public License
# along with this program.  If not, see <http://www.gnu.org/licenses/>.

import json
import itertools
import os
import datetime
import time
import base64
import re
import io
import warnings
from .resource import Resource
from .schema import Schema
from .sources import Source
from .licenses import License, LICENSES
from .persons import Person
from .util import (Specification, verify_version, parse_version,
                   format_version, is_local, is_url)
from . import compat


class DataPackage(Specification):
    """
    Package for loading and managing a data package as defined by:
    http://www.dataprotocols.org/en/latest/data-packages.html
    """

    DATAPACKAGE_VERSION = "1.0-beta.10"
    EXTENDABLE = True
    SPECIFICATION = {'name': compat.str,
                     'resources': list,
                     'license': compat.str,
                     'licenses': list,
                     'datapackage_version': compat.str,
                     'title': compat.str,
                     'description': compat.str,
                     'homepage': compat.str,
                     'version': compat.str,
                     'sources': list,
                     'keywords': list,
                     'image': compat.str,
                     'maintainers': list,
                     'contributors': list,
                     'publishers': list,
                     'base': compat.str,
                     'dataDependencies': dict}
    REQUIRED = ('name',)
    RESOURCE_CLASS = Resource

    FIELD_PARSERS = {
        'number': float,
        'integer': int,
        'date': lambda x:
            datetime.datetime.strptime(x, '%Y-%m-%d').date(),
        'time': lambda x: time.strptime(x, '%H:%M'),
        'datetime': lambda x:
            datetime.datetime.strptime(x, '%Y-%m-%dT%H:%M:%S%Z'),
        'boolean': bool,
        'binary': base64.b64decode,
        'object': json.loads,
        'json': json.loads,
        'geojson': json.loads,
        'array': list,
        }

    def __init__(self, *args, **kwargs):
        """
        Create or load an existing DataPackage.

        :param basestring uri: Optional argument. Provide URI or file path
            to a data package to be loaded. ``datapackage.json`` should exist
            under this URI. If not provided keyword arguments can be used to
            create a new DataPackage
        """

        # URI to an existing Data Package can be provided as an argument
        # If that's the case then we start off by loading that data package
        if not args:
            super(DataPackage, self).__init__(*args, **kwargs)
        elif len(args) == 1:
            self.base = args[0]
            descriptor = self.get_descriptor()
            super(DataPackage, self).__init__(**descriptor)
        else:
            raise TypeError('DataPackage takes 0 or 1 arguments')

    def _field_parser(self, field):
        """
        Return a type casting function (field parser) based on the data
        package field types. This returns the default type/functions for
        the types except when the field type is either data or datetime.
        In that case it returns the correctly formatted string (YYYY/MM/DD
        is even supported). Also if the field type is geopoint it returns
        the a function that parses the value as as
        {'lat': latitude_as_float, 'lon': longitude_as_float}
        """

        # If a format is provided with the field we need a different way
        # to cast it as datetime
        if (field['type'] == 'date' or field['type'] == 'datetime') \
                and 'format' in field:

            # Get the format into its own variable, we need to make some
            # replacements
            format_string = field['format']
            # Order of the replacements is important since month and minutes
            # can be denoted in a similar fashion
            replacement_order = [('hh', '%m'), (':mm', ':%M'), ('ss', '%S'),
                                 ('yyyy', '%Y'), ('yy', '%y'), ('mm', '%m'),
                                 ('dd', '%d')]

            # For each replacement we substitute (and ignore the case)
            for (old, new) in replacement_order:
                format_string = re.sub("(?i)%s" % old, new, format_string)

            # Return the parser (here's a difference between date and datetime
            if field['type'] == 'datetime':
                return lambda x: datetime.datetime.strptime(x, format_string)
            else:
                return lambda x: \
                    datetime.datetime.strptime(x, format_string).date()

        # If type is geopoint we need to create a parser that can parse three
        # different formats into one dictionary
        if field['type'] == 'geopoint':
            def parse_geopoint(value):
                # Try to load it as json ( if it an dictionary object or array)
                try:
                    parsed = json.loads(value)
                    if type(parsed) == list:
                        # Geopoint coded as [123.4, 567.8]
                        return {'lat': parsed[0], 'lon': parsed[1]}
                    else:
                        # Geopoint coded as {'lat':123.4, 'lon':567.8}
                        return parsed
                except:
                    # Geopoint probably coded as "123.4, 567.8"
                    geotuple = value.split(',')
                    return {
                        'lat': float(geotuple[0]),
                        'lon': float(geotuple[1])
                    }

            # Return the parser
            return parse_geopoint

        # If none of the edge cases we use the default field parsers and fall
        # back on unicode type if no parser is found
        return self.FIELD_PARSERS.get(field['type'], compat.str)

    def open_resource(self, path):
        # If base hasn't been set we use the current directory as the base
        if self.base:
            base = self.base
        else:
            base = os.path.curdir
        # use os.path.join if the path is local, otherwise use urljoin
        # -- we don't want to just use os.path.join because otherwise
        # on Windows it will try to create URLs with backslashes
        if is_url(path):
            return compat.urlopen(path)
        else:
            if is_local(base):
                resource_path = os.path.join(base, path)
                return io.open(resource_path, 'rb')  # Read file in binary mode to mimick behavior of urlopen
            else:
                resource_path = compat.parse.urljoin(base, path)
                return compat.urlopen(resource_path)  # Do not use os.path.join here since url separators do not change with platform
<<<<<<< HEAD

=======
>>>>>>> dfe12a66

    @property
    def name(self):
        """The name of the dataset as described by its descriptor. This is a
        required property, described by the datapackage protocol as
        follows:

        short url-usable (and preferably human-readable) name of the
        package. This MUST be lower-case and contain only alphanumeric
        characters along with ".", "_" or "-" characters. It will
        function as a unique identifier and therefore SHOULD be unique
        in relation to any registry in which this package will be
        deposited (and preferably globally unique).

        The name SHOULD be invariant, meaning that it SHOULD NOT
        change when a data package is updated, unless the new package
        version should be considered a distinct package, e.g. due to
        significant changes in structure or interpretation. Version
        distinction SHOULD be left to the version field. As a
        corollary, the name also SHOULD NOT include an indication of
        time range covered.

        """
        name = self.get('name')
        if not name:
            raise KeyError("datapackage does not have a name")
        return name

    @name.setter
    def name(self, val):
        if not val:
            raise ValueError("datapackage name must be non-empty")

        self['name'] = val

    @property
    def license(self):
        """
        MUST be a string and its value SHOULD be an Open Definition license
        ID (preferably one that is Open Definition approved).
        """
        return self['license']

    @license.setter
    def license(self, value):
        if value not in LICENSES:
            # "license MUST be a string and its value SHOULD be an Open Definition license ID"
            warnings.warn("License string is not an Open Definition License ID: {0}".format(value))
        self['license'] = value
        # If there were licenses already we remove them
        if 'licenses' in self:
            del self['licenses']

    @property
    def licenses(self):
        """MUST be an array. Each entry MUST be a hash with a type and a url
        property linking to the actual text. The type SHOULD be an
        Open Definition license ID if an ID exists for the license and
        otherwise may be the general license name or identifier.

        """
        return self.get('license', self['licenses'])

    @licenses.setter
    def licenses(self, value):
        if value is None:
            raise ValueError('Data package must have a license')

        if type(value) == list:
            # If there was a license already we remove it
            if 'license' in self:
                del self['license']
            self['licenses'] = self.process_object_array(value, License)
        else:
            if value not in LICENSES:
                raise ValueError(
                    "License string must be an Open Definition License ID")
            self['license'] = value

    def add_license(self, license_type, url=None):
        """Adds a license to the list of licenses for the datapackage.

        :param string license_type: The name of the license, which
            should be an Open Definition license ID if an ID exists
            for the license and otherwise may be the general license
            name or identifier.
        :param string url: The URL corresponding to the license. If
            license_type is a standard Open Definition license, then
            the URL will try to be inferred automatically.

        """
        # Create a new License object and add it to a list (or create a
        # new list if none exists). Depending on the resulting amount of
        # licenses key 'license' or 'licenses' will be used.
        added_license = License(type=license_type, url=url)
        if 'license' in self:
            # If license is present that's just a string but licenses are
            # a list of License objects so we need to convert it and delete
            # the license property since we cannot have both license and
            # licenses
            self.licenses = [License(type=self['license']), added_license]
            del self['license']
        elif 'licenses' in self:
            self.licenses.append(added_license)
        else:
            # No licenses added previously (should not happen since
            # licenses are required but we still implement this logic)
            if license_type in LICENSES:
                self['license'] = license_type
            else:
                self['licenses'] = [added_license]

    @property
    def datapackage_version(self):
        """The version of the data package specification this datapackage.json
        conforms to. It should follow the Semantic Versioning
        requirements (http://semver.org/).

        """
        return self.get('datapackage_version', self.DATAPACKAGE_VERSION)

    @datapackage_version.setter
    def datapackage_version(self, value):
        if not value:
            raise ValueError('datapackage_version is required')

        if value == self.DATAPACKAGE_VERSION:
            return

        warnings.warn(
            "DataPackage currently does not support multiple versions")

        self['datapackage_version'] = verify_version(value)

    @property
    def title(self):
        """
        The title of the dataset as described by its descriptor.
        """
        return self.get('title', None)

    @title.setter
    def title(self, value):
        if not value:
            if 'title' in self:
                del self['title']
            return

        self['title'] = compat.str(value)

    @property
    def description(self):
        """
        The description of the dataset as described by its descriptor.
        """

        return self.get('description', None)

    @description.setter
    def description(self, value):
        if not value:
            if 'description' in self:
                del self['description']
            return

        self['description'] = compat.str(value)

    @property
    def homepage(self):
        """
        URL string for the data packages web site
        """
        return self.get('homepage', None)

    @homepage.setter
    def homepage(self, value):
        if not value:
            if 'homepage' in self:
                del self['homepage']
            return

        if not is_url(value):
            raise ValueError("not a URL: {0}".format(value))

        self['homepage'] = compat.str(value)

    @property
    def version(self):
        """A version string identifying the version of the package. It should
        conform to the Semantic Versioning requirements
        (http://semver.org/).

        Defaults to 0.0.1 if not specified.

        """
        return self.get('version', '0.0.1')

    @version.setter
    def version(self, val):
        self['version'] = verify_version(val)

    def bump_major_version(self, keep_metadata=False):
        """Increases the major version by one, e.g. 1.0.0 --> 2.0.0

        Note that this sets the minor and patch versions to zero, and
        erases the prerelease and metadata information (unless
        `keep_metadata` is True, in which case the metadata will be
        preserved).

        """
        version = parse_version(self.version)
        major = version[0]
        if keep_metadata:
            metadata = version[-1]
        else:
            metadata = None
        new_version = format_version((major + 1, 0, 0, None, metadata))
        self.version = new_version

    def bump_minor_version(self, keep_metadata=False):
        """Increases the minor version by one, e.g. 1.0.0 --> 1.1.0

        Note that this sets the patch version to zero, and erases the
        prerelease and metadata information (unless `keep_metadata` is
        True, in which case the metadata will be preserved).

        """
        version = parse_version(self.version)
        major, minor = version[:2]
        if keep_metadata:
            metadata = version[-1]
        else:
            metadata = None
        new_version = format_version((major, minor + 1, 0, None, metadata))
        self.version = new_version

    def bump_patch_version(self, keep_metadata=False):
        """Increases the patch version by one, e.g. 1.0.0 --> 1.0.1

        Note that this erases the prerelease and metadata information
        (unless `keep_metadata` is True, in which case the metadata
        will be preserved).

        """
        version = parse_version(self.version)
        major, minor, patch = version[:3]
        if keep_metadata:
            metadata = version[-1]
        else:
            metadata = None
        new_version = format_version((major, minor, patch + 1, None, metadata))
        self.version = new_version

    @property
    def sources(self):
        """An array of source hashes. Each source hash may have name, web and
        email fields.

        Defaults to an empty list.

        """
        return self.get('sources', None)

    @sources.setter
    def sources(self, value):
        if not value:
            if 'sources' in self:
                del self['sources']
            return

        self['sources'] = self.process_object_array(value, Source)

    def add_source(self, name, web=None, email=None):
        """Adds a source to the list of sources for this datapackage.

        :param string name: The human-readable name of the source.
        :param string web: A URL pointing to the source.
        :param string email: An email address for the contact of the
            source.

        """
        # Create a new Source object and add it to a list (or create a
        # new list if none exists
        added_source = Source(name=name, web=web, email=email)
        if self.sources:
            self.sources.append(added_source)
        else:
            self.sources = [added_source]

    @property
    def keywords(self):
        """An array of string keywords to assist users searching for the
        package in catalogs.
        """
        return self.get('keywords', None)

    @keywords.setter
    def keywords(self, value):
        if not value:
            if 'keywords' in self:
                del self['keywords']
            return

        self['keywords'] = [compat.str(x) for x in value]

    @property
    def image(self):
        """A link to an image to use for this data package.
        """
        return self.get('image', None)

    @image.setter
    def image(self, value):
        if not value:
            if 'image' in self:
                del self['image']
            return

        self['image'] = compat.str(value)

    @property
    def maintainers(self):
        """
        List of maintainers as a Person object

        From specification:
        Array of maintainers of the package. Each maintainer is a hash
        which must have a "name" property and may optionally provide
        "email" and "web" properties.
        """
        return self.get('maintainers', None)

    @maintainers.setter
    def maintainers(self, value):
        if not value:
            if 'maintainers' in self:
                del self['maintainers']
            return

        self['maintainers'] = self.process_object_array(value, Person)

    @property
    def contributors(self):
        """
        List of contributors as a Person object

        From specification:
        Array of hashes each containing the details of a contributor.
        Must contain a "name" property and MAY contain an email and web
        property. By convention, the first contributor is the original
        author of the package.
        """
        return self.get('contributors', None)

    @contributors.setter
    def contributors(self, value):
        if not value:
            if 'contributors' in self:
                del self['contributors']
            return

        self['contributors'] = self.process_object_array(value, Person)

    @property
    def publisher(self):
        """
        List of publishers as a Person object which behaves just like
        ``contributors``.
        """
        return self.get('publisher', None)

    @publisher.setter
    def publisher(self, value):
        if not value:
            if 'publisher' in self:
                del self['publisher']
            return

        self['publisher'] = self.process_object_array(value, Person)

    @property
    def data(self):
        """
        An iterator that returns dictionary representation of the rows in
        all resources.
        """

        # Get all of the generators for the resources
        data_generators = [self.get_data(k) for k in self.resources]
        return itertools.chain.from_iterable(data_generators)

    def get_descriptor(self):
        """
        Get the descriptor for the data package (as defined by the standard)
        as a dictionary. This uses the URI provided by the constructor and
        performs a join with the descriptor URN. This follows the join rules
        of urlparse.urljoin which means for URLs that if the URI does
        not end with a slash the last piece of the URI will be replaced with
        the descriptor URN.
        """
        descriptor = self.open_resource('datapackage.json')

        # Load the descriptor json contents
        str_descriptor = descriptor.read().decode('utf-8') # The spec doesn't seem to say anything about the encoding of the datapackage.json files themselves

        json_descriptor = json.loads(str_descriptor)

        # Return the descriptor json contents (as the dict json.load returns
        return json_descriptor

    @property
    def resources(self):
        """
        List of Resource instances representing the contents of the package

        From the specification:
        [A] JSON array of hashes that describe the contents of the package.
        """
        return self['resources']

    @resources.setter
    def resources(self, value):
        if not value:
            raise ValueError("resources is a required field")

        # Check if array is a list
        if type(value) != list:
            raise TypeError(
                '{0} must be a list not {1}'.format(
                    self.RESOURCE_CLASS.__name__, type(value)))

        # We loop through the list and create Resource objects from dicts
        # or throw errors if the type is invalid
        modified_array = []
        for single_value in value:
            if isinstance(single_value, self.RESOURCE_CLASS):
                # We don't need to do anything if it already
                # is of the correct class
                pass
            elif type(single_value) == dict:
                # We turn the single_value into kwargs and pass it into
                # the Resource class constructor
                base = os.path.curdir if 'base' not in self else self.base
                single_value = self.RESOURCE_CLASS(datapackage_uri=base,
                                                   **single_value)
            else:
                raise TypeError('{0} type {1} is invalid'.format(
                    self.RESOURCE_CLASS.__name__, type(single_value)))
            modified_array.append(single_value)

        self['resources'] = modified_array

    def get_resources(self):
        """
        Get the data package's resources as a dictionary. The key for each
        resource is the value of its name attribute. If no name is provided
        then the key is an empty string. This means that resources can be
        overwritten if they have the same (or no name).
        """

        # Initialise the empty dictionary
        resources = {}
        # Loop through the resources
        for resource in self['resources']:
            # Create a resource dictionary
            rsource = {
                # Location is path, url, or None (in that order)
                'location': resource.get('path', resource.get('url', None)),
                # The encoding of the file - defaults to utf-8
                'encoding': resource.get('encoding', 'utf-8'),
                # Fields are found in schema.fields
                'fields': resource.get('schema', Schema()).get('fields', [])
            }
            # Add the resource to the resource dictionary collection
            resources[resource.get('name', resource.get('id', ''))] = rsource

        # Return the resource collection
        return resources

    def get_data(self, resource):
        """
        Generator that yields the data for a given resource.
        """
        # Open the resource location
        resource_path = None
        for location_type in ('path', 'url'):
            if location_type in resource:
                resource_path = resource[location_type]
                try:
                    resource_file = self.open_resource(resource_path)
                except Exception as x:
                    warnings.warn("Error opening resource {}={}: {}".format(location_type, resource_path, x))
                    continue # Try next location_type
                else:
                    break
        else:
            # None of the location types were in resource
            raise NotImplementedError('Datapackage currently only supports resource url and path')

        resource_file = (line.decode(resource.get('encoding', 'utf-8'))
                         for line in resource_file)
        # We assume CSV so we create the csv file
        reader = compat.csv_reader(resource_file)
        # Throw away the first line (headers)
        next(reader)
        # For each row we yield it as a dictionary where keys are the field
        # names and the value the value in that row
        for row_idx, row in enumerate(reader):
            # Each row will be returned as a dictionary where the keys are
            # the field id
            row_dict = {}
            # Loop over fields in the schema and parse the values
            for field_idx, field in enumerate(resource.schema['fields']):
                # Again, id is an old deprecated word from the standard and
                # we use the name (but support the old id).
                field_name = field.get('name', field.get('id', ''))

                # Decode the field value
                value = row[field_idx]

                field_required = field.get('constraints', {}).get('required', False)

                # We wrap this in a try clause so that we can give error
                # messages about specific fields in a row
                try:
                    if (value == '' or value is None) and field_required:
                        raise ValueError("Field {field} is required.".format(field=field_name))

                    parser = self._field_parser(field)

                    # Attempting to parse legally empty values (e.g. cast to int) will raise an unnecessary exception here.
                    if value == '' and parser is not compat.str:
                        row_dict[field_name] = None
                    else:
                        row_dict[field_name] = parser(value)

                except Exception as x:
                    msg = 'Field "{field}" in row {row} could not be parsed due to: {x}'
                    raise ValueError(msg.format(field=field_name, row=row_idx, x=x))

            yield row_dict<|MERGE_RESOLUTION|>--- conflicted
+++ resolved
@@ -186,10 +186,6 @@
             else:
                 resource_path = compat.parse.urljoin(base, path)
                 return compat.urlopen(resource_path)  # Do not use os.path.join here since url separators do not change with platform
-<<<<<<< HEAD
-
-=======
->>>>>>> dfe12a66
 
     @property
     def name(self):
